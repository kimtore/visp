# Practical Music Search

[![Build Status](https://travis-ci.org/ambientsound/pms.svg?branch=go)](https://travis-ci.org/ambientsound/pms)
[![Go Report Card](https://goreportcard.com/badge/github.com/ambientsound/pms)](https://goreportcard.com/report/github.com/ambientsound/pms)
[![codecov](https://codecov.io/gh/ambientsound/pms/branch/master/graph/badge.svg)](https://codecov.io/gh/ambientsound/pms/branch/master)
[![License](https://img.shields.io/github/license/ambientsound/pms.svg)](LICENSE)

Practical Music Search is an interactive console client for the [Music Player Daemon](https://www.musicpd.org/), written in Go. Its interface is similar to Vim, and aims to be fast, configurable, and practical.

PMS has many features that involve sorting, searching, and navigating. It’s designed to let you navigate your music collection in an effective way. Some of the currently implemented features are:

* Vim-style look and feel!
* Can be configured to consume a very small amount of screen space.
* MPD player controls: play, add, pause, stop, next, prev, volume.
* Highly customizable top bar, tag headers, text styles, colors, keyboard bindings.
* Fast library search. Supports UTF-8 normalization, fuzzy search, and scoring.
* Selecting songs, both by _visual mode_ and manual selection.
* Many forms of tracklist manipulation, such as copying, filtering, and sorting.
* Basic readline functionality when typing, including history.
* Configuration file support, following the XDG standard.


## Project status

PMS is in _alpha_ stage, and is a work in progress. A more feature complete, but older, version can be found in the `0.42.x` branch.

This software was previously written in C++. The master branch now contains a rewrite, currently implemented in Go.
The current goal of the Go implementation is to implement most of the features found in the 0.42 branch.

This functionality is present in the `0.42.x` branch, but missing in master:

* Basic player controls: consume, repeat, single, random.
* Automatically add songs to the queue when it is nearing end.
* Copy and paste.
* Tab completion.
* Remote playlist management.
* Documentation for configuration and commands.
* ...and probably more.


## Getting started

You’re assumed to have a working [Go development environment](https://golang.org/doc/install). PMS requires Go >= 1.8.

To install the application and dependencies, and run PMS, assuming you have `$GOBIN` in your path:

```
go get -u github.com/ambientsound/pms
cd $GOPATH/src/github.com/ambientsound/pms
make
pms
```

If PMS crashes, and you want to report a bug, please include the debug log:

```
pms --debug /tmp/pms.log 2>>/tmp/pms.log
```


## Requirements

PMS wants to build a search index from MPD's database. To be truly practical, PMS must support fuzzy matching, scoring, and sub-millisecond full-text searches. This is accomplished by using [Bleve](https://github.com/blevesearch/bleve), a full-text search and indexing library.

A full-text search index takes up both space and memory. For a library of about 30 000 songs, you should expect using about 500 MB of disk space and around 1 GB of RAM.

PMS is multithreaded and benefits from multicore CPUs.


## Configuration

### MPD server

During startup, in order to create a full-text search index, PMS retrieves the entire song library from MPD. If your song library is big, the `listallinfo` command will overflow MPD's send buffer, and the connection is dropped. This can be mitigated by increasing MPD's output buffer size:

```
cat >>/etc/mpd.conf<<<EOF
max_output_buffer_size "262144"
EOF
```

### PMS

PMS connects to the MPD server specified in the `MPD_HOST` and `MPD_PORT` variables. See `pms --help` for command-line options.

<<<<<<< HEAD
By default, PMS should find your configuration file in `$HOME/.config/pms/pms.conf`. If you defined paths in either `$XDG_CONFIG_DIRS` or `$XDG_CONFIG_HOME`, PMS will look for your configuration files there.
=======
See `pms --help` for command-line options. Configuration files aren’t implemented yet, but you can change the configuration while running the program.
>>>>>>> b8772dd4

The default configuration can be found in [options/defaults.go](options/defaults.go), and contains| all the different options and commands that can be used.


## Contributing

There are bugs, and much of the expected functionality is missing. Code contributions are warmly received through merge requests on Github. You're also welcome to report any bugs or feature requests by using the Github issue tracker.

For general discussion about the project, or to contact the project devs, you can use the IRC channel `#pms` on Freenode.

This project adheres to the [Contributor Covenant Code of Conduct](code_of_conduct.md). By participating, you are expected to uphold this code.


## Authors

Copyright (c) 2006-2017 Kim Tore Jensen <<kimtjen@gmail.com>>.

* Kim Tore Jensen <<kimtjen@gmail.com>>
* Bart Nagel <<bart@tremby.net>>

The source code and latest version can be found at Github:
<https://github.com/ambientsound/pms>.<|MERGE_RESOLUTION|>--- conflicted
+++ resolved
@@ -83,13 +83,9 @@
 
 PMS connects to the MPD server specified in the `MPD_HOST` and `MPD_PORT` variables. See `pms --help` for command-line options.
 
-<<<<<<< HEAD
 By default, PMS should find your configuration file in `$HOME/.config/pms/pms.conf`. If you defined paths in either `$XDG_CONFIG_DIRS` or `$XDG_CONFIG_HOME`, PMS will look for your configuration files there.
-=======
-See `pms --help` for command-line options. Configuration files aren’t implemented yet, but you can change the configuration while running the program.
->>>>>>> b8772dd4
 
-The default configuration can be found in [options/defaults.go](options/defaults.go), and contains| all the different options and commands that can be used.
+The default configuration can be found in [options/defaults.go](options/defaults.go), and contains all available options and commands.
 
 
 ## Contributing
