package commands_test

import (
	"testing"

	"github.com/ambientsound/gompd/mpd"
	"github.com/ambientsound/pms/commands"
	"github.com/ambientsound/pms/song"
)

var cursorTests = []commands.Test{
	// Valid forms
	{`6`, true, nil, nil, []string{}},
	{`+8`, true, nil, nil, []string{}},
	{`-1`, true, nil, nil, []string{}},
	{`up`, true, nil, nil, []string{}},
	{`down`, true, nil, nil, []string{}},
	// FIXME: depends on SonglistWidget, which is not mocked
	//{`pgup`, true},
	//{`pgdn`, true},
	//{`pageup`, true},
	//{`pagedn`, true},
	//{`pagedown`, true},
<<<<<<< HEAD
	//{`halfpgup`, true},
	//{`halfpgdn`, true},
	//{`halfpageup`, true},
	//{`halfpagedn`, true},
	//{`halfpagedown`, true},
=======
	//{`high`, true},
	//{`middle`, true},
	//{`low`, true},
>>>>>>> 44be8e93
	{`home`, true, nil, nil, []string{}},
	{`end`, true, nil, nil, []string{}},
	{`current`, true, nil, nil, []string{}},
	{`random`, true, nil, nil, []string{}},
	{`nextOf tag1 tag2`, true, nil, nil, []string{}},
	{`prevOf tag1 tag2`, true, nil, nil, []string{}},

	// Invalid forms
	{`up 1`, false, nil, nil, []string{}},
	{`down 1`, false, nil, nil, []string{}},
	// FIXME: depends on SonglistWidget, which is not mocked
	//{`pgup 1`, false},
	//{`pgdn 1`, false},
	//{`pageup 1`, false},
	//{`pagedn 1`, false},
	//{`pagedown 1`, false},
<<<<<<< HEAD
	//{`halfpgup 1`, false},
	//{`halfpgdn 1`, false},
	//{`halfpageup 1`, false},
	//{`halfpagedn 1`, false},
	//{`halfpagedown 1`, false},
=======
	//{`high 1`, false},
	//{`middle 1`, false},
	//{`low 1`, false},
>>>>>>> 44be8e93
	{`home 1`, false, nil, nil, []string{}},
	{`end 1`, false, nil, nil, []string{}},
	{`current 1`, false, nil, nil, []string{}},
	{`random 1`, false, nil, nil, []string{}},
	{`nextOf`, false, nil, nil, []string{}},
	{`nextOf `, false, initSongTags, nil, []string{"artist", "title"}},
	{`nextOf t`, true, initSongTags, nil, []string{"title"}},
	{`prevOf`, false, nil, nil, []string{}},
	{`prevOf `, false, initSongTags, nil, []string{"artist", "title"}},

	// Tab completion
	{``, false, nil, nil, []string{
		"current",
		"down",
		"end",
<<<<<<< HEAD
		"halfpagedn",
		"halfpagedown",
		"halfpageup",
		"halfpgdn",
		"halfpgup",
=======
		"high",
>>>>>>> 44be8e93
		"home",
		"low",
		"middle",
		"nextOf",
		"pagedn",
		"pagedown",
		"pageup",
		"pgdn",
		"pgup",
		"prevOf",
		"random",
		"up",
	}},
	{`page`, false, nil, nil, []string{
		"pagedn",
		"pagedown",
		"pageup",
	}},
	{`halfpage`, false, nil, nil, []string{
		"halfpagedn",
		"halfpagedown",
		"halfpageup",
	}},
}

func TestCursor(t *testing.T) {
	commands.TestVerb(t, "cursor", cursorTests)
}

func initSongTags(data *commands.TestData) {
	s := song.New()
	s.SetTags(mpd.Attrs{
		"artist": "foo",
		"title":  "bar",
	})
	data.Api.Songlist().Add(s)
}<|MERGE_RESOLUTION|>--- conflicted
+++ resolved
@@ -21,17 +21,14 @@
 	//{`pageup`, true},
 	//{`pagedn`, true},
 	//{`pagedown`, true},
-<<<<<<< HEAD
 	//{`halfpgup`, true},
 	//{`halfpgdn`, true},
 	//{`halfpageup`, true},
 	//{`halfpagedn`, true},
 	//{`halfpagedown`, true},
-=======
 	//{`high`, true},
 	//{`middle`, true},
 	//{`low`, true},
->>>>>>> 44be8e93
 	{`home`, true, nil, nil, []string{}},
 	{`end`, true, nil, nil, []string{}},
 	{`current`, true, nil, nil, []string{}},
@@ -48,17 +45,14 @@
 	//{`pageup 1`, false},
 	//{`pagedn 1`, false},
 	//{`pagedown 1`, false},
-<<<<<<< HEAD
 	//{`halfpgup 1`, false},
 	//{`halfpgdn 1`, false},
 	//{`halfpageup 1`, false},
 	//{`halfpagedn 1`, false},
 	//{`halfpagedown 1`, false},
-=======
 	//{`high 1`, false},
 	//{`middle 1`, false},
 	//{`low 1`, false},
->>>>>>> 44be8e93
 	{`home 1`, false, nil, nil, []string{}},
 	{`end 1`, false, nil, nil, []string{}},
 	{`current 1`, false, nil, nil, []string{}},
@@ -74,15 +68,12 @@
 		"current",
 		"down",
 		"end",
-<<<<<<< HEAD
 		"halfpagedn",
 		"halfpagedown",
 		"halfpageup",
 		"halfpgdn",
 		"halfpgup",
-=======
 		"high",
->>>>>>> 44be8e93
 		"home",
 		"low",
 		"middle",
